import Node from '../Node.js';
import ExecutionPathOptions from '../ExecutionPathOptions';

const functionOrClassDeclaration = /^(?:Function|Class)Declaration/;

function buildRegexWithSpaces (re) {
	const spaceOrComment = "(?:" + [
		/\s/.source, // Space
		/\/\/.*[\n\r]/.source, // Single line comment
		/\/\*[^]*?\*\//.source, // Multiline comment. There is [^] instead of . because it also matches \n
	].join( "|" ) + ")";
	return new RegExp( re.source.replace( /\s|\\s/g, spaceOrComment ), re.flags );
}

const sourceRE = {
	exportDefault: buildRegexWithSpaces( /^ *export +default */ ),
	declarationHeader: buildRegexWithSpaces( /^ *export +default +(?:(?:async +)?function(?: *\*)?|class)/ ),
};

export default class ExportDefaultDeclaration extends Node {
	bindNode () {
		if ( this._declarationName ) {
			this.variable.setOriginalVariable( this.scope.findVariable( this._declarationName ) );
		}
	}

	includeDefaultExport () {
		this.included = true;
		this.declaration.includeInBundle();
	}

	includeInBundle () {
		if ( this.declaration.shouldBeIncluded() ) {
			return this.declaration.includeInBundle();
		}
		return false;
	}

	initialiseNode () {
		this.isExportDeclaration = true;
		this._declarationName = (this.declaration.id && this.declaration.id.name ) || this.declaration.name;
		this.variable = this.scope.addExportDefaultDeclaration( this._declarationName || this.module.basename(), this );
	}

	render ( code, es ) {
		const remove = () => { code.remove( this.leadingCommentStart || this.start, this.next || this.end ); };
		const removeExportDefault = () => { code.remove( this.start, declaration_start ); };
<<<<<<< HEAD

=======
		
>>>>>>> 5307084c
		const treeshakeable = this.module.bundle.treeshake && !this.included && !this.declaration.included;
		const name = this.variable.getName( es );
		const statementStr = code.original.slice( this.start, this.end );

		// paren workaround: find first non-whitespace character position after `export default`
<<<<<<< HEAD
		const declaration_start = this.start + statementStr.match( sourceRE.exportDefault )[ 0 ].length;
=======
		const declaration_start = this.start + statementStr.match( /^\s*export\s+default\s*/ )[ 0 ].length;
>>>>>>> 5307084c

		if ( functionOrClassDeclaration.test(this.declaration.type) ) {
			if ( treeshakeable ) {
				return remove();
			}

			// Add the id to anonymous declarations
			if ( !this.declaration.id ) {
<<<<<<< HEAD
				const id_insertPos = this.start + statementStr.match( sourceRE.declarationHeader )[ 0 ].length;
=======
				const id_insertPos = this.start + statementStr.match( /^\s*export\s+default\s*(?:function|class)/ )[ 0 ].length;
>>>>>>> 5307084c
				code.appendLeft( id_insertPos, ` ${name}` );
			}

			removeExportDefault();
		} else {
			if ( treeshakeable ) {
				const hasEffects = this.declaration.hasEffects( ExecutionPathOptions.create() );
				return hasEffects ? removeExportDefault() : remove();
			}

			// Prevent `var foo = foo`
			if ( this.variable.getOriginalVariableName( es ) === name ) {
				return remove();
			}

			// Only output `var foo =` if `foo` is used
			if ( this.included ) {
				code.overwrite( this.start, declaration_start, `${this.module.bundle.varOrConst} ${name} = ` );
			} else {
				removeExportDefault();
			}
		}
<<<<<<< HEAD

=======
		
>>>>>>> 5307084c
		super.render( code, es );
	}
}<|MERGE_RESOLUTION|>--- conflicted
+++ resolved
@@ -45,21 +45,13 @@
 	render ( code, es ) {
 		const remove = () => { code.remove( this.leadingCommentStart || this.start, this.next || this.end ); };
 		const removeExportDefault = () => { code.remove( this.start, declaration_start ); };
-<<<<<<< HEAD
 
-=======
-		
->>>>>>> 5307084c
-		const treeshakeable = this.module.bundle.treeshake && !this.included && !this.declaration.included;
+		const treeshakeable = this.module.bundle.treeshake&& !this.included && !this.declaration.included;
 		const name = this.variable.getName( es );
 		const statementStr = code.original.slice( this.start, this.end );
 
 		// paren workaround: find first non-whitespace character position after `export default`
-<<<<<<< HEAD
 		const declaration_start = this.start + statementStr.match( sourceRE.exportDefault )[ 0 ].length;
-=======
-		const declaration_start = this.start + statementStr.match( /^\s*export\s+default\s*/ )[ 0 ].length;
->>>>>>> 5307084c
 
 		if ( functionOrClassDeclaration.test(this.declaration.type) ) {
 			if ( treeshakeable ) {
@@ -68,11 +60,7 @@
 
 			// Add the id to anonymous declarations
 			if ( !this.declaration.id ) {
-<<<<<<< HEAD
 				const id_insertPos = this.start + statementStr.match( sourceRE.declarationHeader )[ 0 ].length;
-=======
-				const id_insertPos = this.start + statementStr.match( /^\s*export\s+default\s*(?:function|class)/ )[ 0 ].length;
->>>>>>> 5307084c
 				code.appendLeft( id_insertPos, ` ${name}` );
 			}
 
@@ -94,12 +82,8 @@
 			} else {
 				removeExportDefault();
 			}
-		}
-<<<<<<< HEAD
+}
+			super.render( code, es );
 
-=======
-		
->>>>>>> 5307084c
-		super.render( code, es );
 	}
 }